--- conflicted
+++ resolved
@@ -2,9 +2,6 @@
 Netspoc-*
 *~
 released/
-<<<<<<< HEAD
 /.project
-=======
 cover_db
-nytprof*
->>>>>>> e99dd821
+nytprof*