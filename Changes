<<<<<<< HEAD
=======
{{$NEXT}}

3.021     2012-11-13 14:37:55 Europe/Berlin

- Use email address directly as admins / watchers attributes of owner.
  Old syntax with admin:xx is still supported.
- Support ASA as EZVPN client: model = ASA, EZVPN
  This assumes, that appropriate commands vpdn and vpnclient 
  have been configured manually.
- Allow virtual interface between managed and unmanaged router.
- Again fixed nondeterminism when printing host routes to physical interface 
  of XRRP group.

>>>>>>> 5c58a198
3.020     2012-10-30 11:51:32 Europe/Berlin

- When generating static routes for an interface of ASA with site-to-site VPN,
  the device needs an explicit route for each peer. 
  This has been implemented.
- Added support for NAT of tunneled IPSec traffic.
- No longer reject NAT for a network located inside the security zone 
  of a network with mask 0 (the Internet).
- New attribute 'alias' for owners.
  This is used to display an alternate / changed name in Netspoc-Web.
- If overlapping host ranges are added to a group, a warning is printed now.
- Joining of adjacent subnets didn't work in some cases. This has been fixed.
- Fixed check for duplicate id at different VPN interfaces.
- Fixed nondeterminism when printing host routes to physical interface 
  of XRRP group.

3.019     2012-09-20 11:02:33 Europe/Berlin

- No longer generate IPSec commands "isakmp identity", "isakmp nat-traversal"
- Removed option warn_pix_icmp_code. ICMP code is ignored silently now.
- Many consistency checks have been moved to an earlier phase 
  of the compilation process.
- Fixed some minor bugs.
- Added more test cases.

3.018     2012-08-15 14:22:45 Europe/Berlin

- Only check aggregates/supernets with mask = 0 for transient any rules.
- Get owner of zone at loopback interface from owner of interface.

3.017     2012-08-10 14:26:49 Europe/Berlin

- Fixed bug with multiple aggregates having same IP.

3.016     2012-08-09 15:43:38 Europe/Berlin

- Fixed parser for reading ip address in
  any:X = { link = network:Y; ip = i.i.i.i/n; }
- Optimize redundant port for iptables.
  This is necessary for cases where global optimization doesn't work
  because similar rules are applied to different objects which get the
  same IP from NAT.

3.015     2012-06-22 11:31:59 Europe/Berlin

- Introduced new attribute 'detailed_crypto_acl' for crypto definition.
  This changes generated crypto ACL at VPN hub from
    permit ip any <destination networks>
  to
    permit ip <used local networks> <destination networks>
  Used local networks are automatically derived from current filter rules.
  This attribute is only valid if remote device is unmanaged.
  It is used if "any" can't be configured at remote device.

3.014     2012-06-05 10:47:03 Europe/Berlin

- Fixed order of generated ACL from automatic group network:[area:X]
- No longer allow border of area at unmanaged interface
  having pathrestriction. Otherwise we get inconsistent owners 
  for zones having pathrestriction at unmanaged device.
- Introduced new attribute 'show_all' for owner.
  This is used in Netspoc-Web to have an owner which sees 
  the whole topology and all services. This attribute is only valid 
  for the owner of an area which spans the whole topology.
- Added check for useless pathrestriction at unmanaged interfaces.
- Minor bugfixes.

3.013     2012-05-15 11:04:49 Europe/Berlin

- Fixed bug with duplicate elements in object-groups.
  A pair of redundancy interfaces wasn't detected as identical
  - if these interfaces were loopback interfaces and
  - if the corresponding loopback network didn't have 
    any identical network from NAT or from aggregates.
- Fixed bug with missing networks in automatic group
  if security zone had pathrestriction at unmanaged device.
  Now, network:[any:X] holds all networks inside zone of any:X,
  regardless of pathrestrictions defined at unmanaged devices
  inside the zone.
- Removed recently introduced attribute 'subnet' for hosts.
  It should be replaced by real networks with attribute 'subnet_of'.
- Changed handling of security levels for ASA / PIX:
  - Introduced attribute 'security_level' at interface to 
    explicitly set the security level.
  - Derive security level if interface name is matching 
    'inside' or 'outside'. Previously it had to be equal.
  - No longer abort, if no security level is given, 
    but use value 50 as default.
  - Allow traffic between equal security levels.

3.012     2012-04-24 14:25:46 Europe/Berlin

- Fixed bug with no_in_acl together with crosslink.
  This fixes useless permit rules at interface with attribute 'no_in_acl'
  if a device had both 'no_in_acl' interface and crosslink interface.
  In this case, the crosslink interface now gets ougoing ACL with
  "permit ip any any".
- Two small fixes in check for use of hidden object in rule.
- Bug fix: Copy attribute "routing" to secondary interface.
  Otherwise static routes would be generated for interface with 
  dynamic routing enabled.

3.011     2012-04-23 13:11:16 Europe/Berlin

- Use largest supernet in zone for routing.
  Add largest supernet inside the zone, if available. This is needed,
  because we use the supernet in secondary optimization too. Moreover
  this reduces the number of routing entries. It isn't sufficient to
  solely use the supernet because network and supernet can have
  different next hops at end of path. For an aggregate, take all
  matching networks inside the zone. These are supernets by design.
- network:[<loopback-interface>] results in an interface now.
  The loopback network is never used. This fixes some ACLs.
- Relaxed check for types in intersection of group.
  Different types of objects are permitted in intersection now.
  But interface and auto-interface of same router are still rejected.
- Improved runtime of local optimization.
- Fixed secondary optimization: no longer use a network which has
  subnet in other zones. We must not change to network having subnet
  in other zone, because then we had to do check_supernet_rules for
  newly created secondary rules.
- Improved secondary optimization: Use largest supernet in zone.
- Don't apply secondary optimization to network with ID-hosts.
  This could lead to unwanted permission if software client uses spoofed
  IP address.
- No longer generate reverse rules for ASA,VPN with no_crypto_filter
  ASA,VPN with no_crypto_filter attribute set, use ACL at cleartext interface.
  Hence no reverse rules are needed.
- Allow simple protocols in global:permit.
- Internally renamed attributes and exported global variables,
  e.g. %poliocies -> %services, srv -> prt.
- Removed unused syntax for host:id:user (without @domain)
- Rules using protocol with attribute no_check_supernet_rules 
  aren't checked for transient supernet rules.
- Changed default values for config options:    
  check_service_unknown_owner => 'warn',
  check_service_multi_owner => 'warn',
  Permit and ignore old options check_policy_multi_owner,
  check_policy_unknown_owner to ease migration.

3.010     2012-03-28 15:03:18 Europe/Berlin

- Syntax for aggregates is extended to have an optional ip/mask
  any:X = { link = network:Y; ip = i.i.i.i/n; }
  If no ip is given, it defaults to 0/0.
  This generates aggregated ACLs with ip/mask, 
  effectively allowing all matching networks to pass.
- Automatic group  network:[any:X]  holds all networks matching any:X 
  inside the security zone, where any:X is defined.
- Attribute 'route_hint' of network is changed to 'has_subnets'.
  This allows the network to have subnets.
  Networks with 'has_subnets' can now be used in rules and are allowed 
  to have hosts.
- Improvements in checks for missing rules on path:
  - checks are applied now to all rules having supernets 
    as source or destination.
  - checks for automatically generated reverse rules at stateless devices
    are left out, if there is some stateful managed device on path.
  - if only a single network matches in a zone, it is sufficient 
    to have a rule with this single network. 
    It is no longer required to use an aggregate with the same size 
    as in the original rule.
- The modifier 'no_check_supernet_rules' can be added to protocol definitions.
  This disables check for missing rules for rules having such a protocol.
- Redundant rules from networks in subnet relation are detected now 
  and a warning is given.
- Attribute 'owner' is inherited from a network to its subnets.
- Networks in subnet relation are checked to have consistent NAT definition.

3.009     2012-03-23 14:05:22 Europe/Berlin

- Added support for two or more networks behind EZVPN devices.
- Certificate name is stored now in attribute 'id' 
  of remote tunnel interface and now longer at the remote network.
  Old syntax is still suported.

3.008     2012-03-06 16:53:55 Europe/Berlin

- Added support for anyconnect clients of ASA 8.4.
- Added flag 'disabled' to disable a service.
- Copy raw files to output directory for better integration 
  with Netspoc-Approve.
- Check for unused raw files. 
  Check can be configured using option '-check_raw=0|1|warn'.
- Added option '-check_unused_protocols=0|1|warn'.
- Check overlapping ranges for consistent owner.
- Disabled old syntax 'policy:'.
  Old syntax can still be enabled using command line switch 'old_syntax'.
- Added option '-owner' to command 'print-group'.

3.007     2012-02-20 15:54:32 Europe/Berlin
- Print host NAT commands first if used together with dynamic NAT.
  Print host NAT for ASA 8.4 with line number 1.
- Allow simple protocol descriptions like 'tcp <port>' directly in rules and 
  protocolgroups now.
- Attribute 'type' of virtual interfaces is optional now. If omitted, 
  no code to permit the redunancy protocol is generated.
- New attribute 'subnet' for hosts as alternate syntax to define a range.
  Syntax is "subnet = ip/{prefix|mask}".
- Generalized reading of mask for network and nat.
  Added ip = i.i.i.i/m.m.m.m as valid syntax.
- Disabled old syntax srv, service, servicegroup.
  Old syntax can still be enabled using command line switch 'old_syntax'.
- Prepare migration of keyword 'policy' to 'service'.
  We will change 'policy:' to 'service:'. This version allows both
  keywords interchangeable.
- Fixed bug in parser which allowed accepted names like type:xx:name 
  by mistake.
- Fixed another occurence of bug #108480 in perl versions 5.14.*.

3.006     2012-02-06 14:12:09 Europe/Berlin
- Support new radius_attribute "authorization-required"
  for tunnel-group general-attributes.
- We will migrate 'service' to 'protocol', 'srv' to 'prt', 'servicegroup'
  to 'protocolgroup'. This version allows both keywords interchangeably.

3.005     2012-01-31 16:53:10 Europe/Berlin
- Fixed dynamic NAT for ASA 8.4, use range and host in out-objects.
- Support new radius_attributes 
  authorization-server-group, username-from-certificate 
  for tunnel-group general-attributes. 
- Fixed check for overlap of interface with subnet.
- Added workaround for bug #108480 of perl 5.14 series.

3.004     2012-01-24 18:22:13 Europe/Berlin
- Added support for changed NAT commands of ASA version 8.4.<|MERGE_RESOLUTION|>--- conflicted
+++ resolved
@@ -1,7 +1,3 @@
-<<<<<<< HEAD
-=======
-{{$NEXT}}
-
 3.021     2012-11-13 14:37:55 Europe/Berlin
 
 - Use email address directly as admins / watchers attributes of owner.
@@ -13,7 +9,6 @@
 - Again fixed nondeterminism when printing host routes to physical interface 
   of XRRP group.
 
->>>>>>> 5c58a198
 3.020     2012-10-30 11:51:32 Europe/Berlin
 
 - When generating static routes for an interface of ASA with site-to-site VPN,
