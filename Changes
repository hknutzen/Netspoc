<<<<<<< HEAD
=======
{{$NEXT}}

3.013     2012-05-15 11:04:49 Europe/Berlin

- Fixed bug with duplicate elements in object-groups.
  A pair of redundancy interfaces wasn't detected as identical
  - if these interfaces were loopback interfaces and
  - if the corresponding loopback network didn't have 
    any identical network from NAT or from aggregates.
- Fixed bug with missing networks in automatic group
  if security zone had pathrestriction at unmanaged device.
  Now, network:[any:X] holds all networks inside zone of any:X,
  regardless of pathrestrictions defined at unmanaged devices
  inside the zone.
- Removed recently introduced attribute 'subnet' for hosts.
  It should be replaced by real networks with attribute 'subnet_of'.
- Changed handling of security levels for ASA / PIX:
  - Introduced attribute 'security_level' at interface to 
    explicitly set the security level.
  - Derive security level if interface name is matching 
    'inside' or 'outside'. Previously it had to be equal.
  - No longer abort, if no security level is given, 
    but use value 50 as default.
  - Allow traffic between equal security levels.

>>>>>>> c8dd3744
3.012     2012-04-24 14:25:46 Europe/Berlin

- Fixed bug with no_in_acl together with crosslink.
  This fixes useless permit rules at interface with attribute 'no_in_acl'
  if a device had both 'no_in_acl' interface and crosslink interface.
  In this case, the crosslink interface now gets ougoing ACL with
  "permit ip any any".
- Two small fixes in check for use of hidden object in rule.
- Bug fix: Copy attribute "routing" to secondary interface.
  Otherwise static routes would be generated for interface with 
  dynamic routing enabled.

3.011     2012-04-23 13:11:16 Europe/Berlin

- Use largest supernet in zone for routing.
  Add largest supernet inside the zone, if available. This is needed,
  because we use the supernet in secondary optimization too. Moreover
  this reduces the number of routing entries. It isn't sufficient to
  solely use the supernet because network and supernet can have
  different next hops at end of path. For an aggregate, take all
  matching networks inside the zone. These are supernets by design.
- network:[<loopback-interface>] results in an interface now.
  The loopback network is never used. This fixes some ACLs.
- Relaxed check for types in intersection of group.
  Different types of objects are permitted in intersection now.
  But interface and auto-interface of same router are still rejected.
- Improved runtime of local optimization.
- Fixed secondary optimization: no longer use a network which has
  subnet in other zones. We must not change to network having subnet
  in other zone, because then we had to do check_supernet_rules for
  newly created secondary rules.
- Improved secondary optimization: Use largest supernet in zone.
- Don't apply secondary optimization to network with ID-hosts.
  This could lead to unwanted permission if software client uses spoofed
  IP address.
- No longer generate reverse rules for ASA,VPN with no_crypto_filter
  ASA,VPN with no_crypto_filter attribute set, use ACL at cleartext interface.
  Hence no reverse rules are needed.
- Allow simple protocols in global:permit.
- Internally renamed attributes and exported global variables,
  e.g. %poliocies -> %services, srv -> prt.
- Removed unused syntax for host:id:user (without @domain)
- Rules using protocol with attribute no_check_supernet_rules 
  aren't checked for transient supernet rules.
- Changed default values for config options:    
  check_service_unknown_owner => 'warn',
  check_service_multi_owner => 'warn',
  Permit and ignore old options check_policy_multi_owner,
  check_policy_unknown_owner to ease migration.

3.010     2012-03-28 15:03:18 Europe/Berlin

- Syntax for aggregates is extended to have an optional ip/mask
  any:X = { link = network:Y; ip = i.i.i.i/n; }
  If no ip is given, it defaults to 0/0.
  This generates aggregated ACLs with ip/mask, 
  effectively allowing all matching networks to pass.
- Automatic group  network:[any:X]  holds all networks matching any:X 
  inside the security zone, where any:X is defined.
- Attribute 'route_hint' of network is changed to 'has_subnets'.
  This allows the network to have subnets.
  Networks with 'has_subnets' can now be used in rules and are allowed 
  to have hosts.
- Improvements in checks for missing rules on path:
  - checks are applied now to all rules having supernets 
    as source or destination.
  - checks for automatically generated reverse rules at stateless devices
    are left out, if there is some stateful managed device on path.
  - if only a single network matches in a zone, it is sufficient 
    to have a rule with this single network. 
    It is no longer required to use an aggregate with the same size 
    as in the original rule.
- The modifier 'no_check_supernet_rules' can be added to protocol definitions.
  This disables check for missing rules for rules having such a protocol.
- Redundant rules from networks in subnet relation are detected now 
  and a warning is given.
- Attribute 'owner' is inherited from a network to its subnets.
- Networks in subnet relation are checked to have consistent NAT definition.

3.009     2012-03-23 14:05:22 Europe/Berlin

- Added support for two or more networks behind EZVPN devices.
- Certificate name is stored now in attribute 'id' 
  of remote tunnel interface and now longer at the remote network.
  Old syntax is still suported.

3.008     2012-03-06 16:53:55 Europe/Berlin

- Added support for anyconnect clients of ASA 8.4.
- Added flag 'disabled' to disable a service.
- Copy raw files to output directory for better integration 
  with Netspoc-Approve.
- Check for unused raw files. 
  Check can be configured using option '-check_raw=0|1|warn'.
- Added option '-check_unused_protocols=0|1|warn'.
- Check overlapping ranges for consistent owner.
- Disabled old syntax 'policy:'.
  Old syntax can still be enabled using command line switch 'old_syntax'.
- Added option '-owner' to command 'print-group'.

3.007     2012-02-20 15:54:32 Europe/Berlin
- Print host NAT commands first if used together with dynamic NAT.
  Print host NAT for ASA 8.4 with line number 1.
- Allow simple protocol descriptions like 'tcp <port>' directly in rules and 
  protocolgroups now.
- Attribute 'type' of virtual interfaces is optional now. If omitted, 
  no code to permit the redunancy protocol is generated.
- New attribute 'subnet' for hosts as alternate syntax to define a range.
  Syntax is "subnet = ip/{prefix|mask}".
- Generalized reading of mask for network and nat.
  Added ip = i.i.i.i/m.m.m.m as valid syntax.
- Disabled old syntax srv, service, servicegroup.
  Old syntax can still be enabled using command line switch 'old_syntax'.
- Prepare migration of keyword 'policy' to 'service'.
  We will change 'policy:' to 'service:'. This version allows both
  keywords interchangeable.
- Fixed bug in parser which allowed accepted names like type:xx:name 
  by mistake.
- Fixed another occurence of bug #108480 in perl versions 5.14.*.

3.006     2012-02-06 14:12:09 Europe/Berlin
- Support new radius_attribute "authorization-required"
  for tunnel-group general-attributes.
- We will migrate 'service' to 'protocol', 'srv' to 'prt', 'servicegroup'
  to 'protocolgroup'. This version allows both keywords interchangeably.

3.005     2012-01-31 16:53:10 Europe/Berlin
- Fixed dynamic NAT for ASA 8.4, use range and host in out-objects.
- Support new radius_attributes 
  authorization-server-group, username-from-certificate 
  for tunnel-group general-attributes. 
- Fixed check for overlap of interface with subnet.
- Added workaround for bug #108480 of perl 5.14 series.

3.004     2012-01-24 18:22:13 Europe/Berlin
- Added support for changed NAT commands of ASA version 8.4.<|MERGE_RESOLUTION|>--- conflicted
+++ resolved
@@ -1,7 +1,3 @@
-<<<<<<< HEAD
-=======
-{{$NEXT}}
-
 3.013     2012-05-15 11:04:49 Europe/Berlin
 
 - Fixed bug with duplicate elements in object-groups.
@@ -25,7 +21,6 @@
     but use value 50 as default.
   - Allow traffic between equal security levels.
 
->>>>>>> c8dd3744
 3.012     2012-04-24 14:25:46 Europe/Berlin
 
 - Fixed bug with no_in_acl together with crosslink.
