<<<<<<< HEAD
=======
{{$NEXT}}

3.024     2013-02-19 10:11:28 Europe/Berlin

- Added attribute 'sub_owner' to service definition.
  Typically, the owner is definied at networks (or hosts).
  A service S implicitly inherits its owner from a network N,
  if S defines access to objects of network N.
  The owner of network N can delegate the user management 
  of a service S to some owner X.
  In this use case, S gets an explicit sub_owner X.
  X is only allowed to change users of S.
  X is not allowed to change the definition of S.
- Removed support for model VPN3K (Cisco VPN 3000)

>>>>>>> 777ac5f4
3.023     2013-02-04 16:34:46 Europe/Berlin

- Better handling of unnumbered interface at managed device.
- Fixed optimization of virtual loopback interfaces.
- Fixed more nondeterminism in generated code.

3.022     2013-01-17 11:58:31 Europe/Berlin

- Allow a single virtual interface.
- Added support for NX-OS
  - ACLs
  - object-groups
  - routing
  - VRF support
- no longer support syntax srv, policy, etc.
- no longer support syntax admin:xx 
- no longer generate icmp, http, telnet, ssh commands for ASA/PIX

3.021     2012-11-13 14:37:55 Europe/Berlin

- Use email address directly as admins / watchers attributes of owner.
  Old syntax with admin:xx is still supported.
- Support ASA as EZVPN client: model = ASA, EZVPN
  This assumes, that appropriate commands vpdn and vpnclient 
  have been configured manually.
- Allow virtual interface between managed and unmanaged router.
- Again fixed nondeterminism when printing host routes to physical interface 
  of XRRP group.

3.020     2012-10-30 11:51:32 Europe/Berlin

- When generating static routes for an interface of ASA with site-to-site VPN,
  the device needs an explicit route for each peer. 
  This has been implemented.
- Added support for NAT of tunneled IPSec traffic.
- No longer reject NAT for a network located inside the security zone 
  of a network with mask 0 (the Internet).
- New attribute 'alias' for owners.
  This is used to display an alternate / changed name in Netspoc-Web.
- If overlapping host ranges are added to a group, a warning is printed now.
- Joining of adjacent subnets didn't work in some cases. This has been fixed.
- Fixed check for duplicate id at different VPN interfaces.
- Fixed nondeterminism when printing host routes to physical interface 
  of XRRP group.

3.019     2012-09-20 11:02:33 Europe/Berlin

- No longer generate IPSec commands "isakmp identity", "isakmp nat-traversal"
- Removed option warn_pix_icmp_code. ICMP code is ignored silently now.
- Many consistency checks have been moved to an earlier phase 
  of the compilation process.
- Fixed some minor bugs.
- Added more test cases.

3.018     2012-08-15 14:22:45 Europe/Berlin

- Only check aggregates/supernets with mask = 0 for transient any rules.
- Get owner of zone at loopback interface from owner of interface.

3.017     2012-08-10 14:26:49 Europe/Berlin

- Fixed bug with multiple aggregates having same IP.

3.016     2012-08-09 15:43:38 Europe/Berlin

- Fixed parser for reading ip address in
  any:X = { link = network:Y; ip = i.i.i.i/n; }
- Optimize redundant port for iptables.
  This is necessary for cases where global optimization doesn't work
  because similar rules are applied to different objects which get the
  same IP from NAT.

3.015     2012-06-22 11:31:59 Europe/Berlin

- Introduced new attribute 'detailed_crypto_acl' for crypto definition.
  This changes generated crypto ACL at VPN hub from
    permit ip any <destination networks>
  to
    permit ip <used local networks> <destination networks>
  Used local networks are automatically derived from current filter rules.
  This attribute is only valid if remote device is unmanaged.
  It is used if "any" can't be configured at remote device.

3.014     2012-06-05 10:47:03 Europe/Berlin

- Fixed order of generated ACL from automatic group network:[area:X]
- No longer allow border of area at unmanaged interface
  having pathrestriction. Otherwise we get inconsistent owners 
  for zones having pathrestriction at unmanaged device.
- Introduced new attribute 'show_all' for owner.
  This is used in Netspoc-Web to have an owner which sees 
  the whole topology and all services. This attribute is only valid 
  for the owner of an area which spans the whole topology.
- Added check for useless pathrestriction at unmanaged interfaces.
- Minor bugfixes.

3.013     2012-05-15 11:04:49 Europe/Berlin

- Fixed bug with duplicate elements in object-groups.
  A pair of redundancy interfaces wasn't detected as identical
  - if these interfaces were loopback interfaces and
  - if the corresponding loopback network didn't have 
    any identical network from NAT or from aggregates.
- Fixed bug with missing networks in automatic group
  if security zone had pathrestriction at unmanaged device.
  Now, network:[any:X] holds all networks inside zone of any:X,
  regardless of pathrestrictions defined at unmanaged devices
  inside the zone.
- Removed recently introduced attribute 'subnet' for hosts.
  It should be replaced by real networks with attribute 'subnet_of'.
- Changed handling of security levels for ASA / PIX:
  - Introduced attribute 'security_level' at interface to 
    explicitly set the security level.
  - Derive security level if interface name is matching 
    'inside' or 'outside'. Previously it had to be equal.
  - No longer abort, if no security level is given, 
    but use value 50 as default.
  - Allow traffic between equal security levels.

3.012     2012-04-24 14:25:46 Europe/Berlin

- Fixed bug with no_in_acl together with crosslink.
  This fixes useless permit rules at interface with attribute 'no_in_acl'
  if a device had both 'no_in_acl' interface and crosslink interface.
  In this case, the crosslink interface now gets ougoing ACL with
  "permit ip any any".
- Two small fixes in check for use of hidden object in rule.
- Bug fix: Copy attribute "routing" to secondary interface.
  Otherwise static routes would be generated for interface with 
  dynamic routing enabled.

3.011     2012-04-23 13:11:16 Europe/Berlin

- Use largest supernet in zone for routing.
  Add largest supernet inside the zone, if available. This is needed,
  because we use the supernet in secondary optimization too. Moreover
  this reduces the number of routing entries. It isn't sufficient to
  solely use the supernet because network and supernet can have
  different next hops at end of path. For an aggregate, take all
  matching networks inside the zone. These are supernets by design.
- network:[<loopback-interface>] results in an interface now.
  The loopback network is never used. This fixes some ACLs.
- Relaxed check for types in intersection of group.
  Different types of objects are permitted in intersection now.
  But interface and auto-interface of same router are still rejected.
- Improved runtime of local optimization.
- Fixed secondary optimization: no longer use a network which has
  subnet in other zones. We must not change to network having subnet
  in other zone, because then we had to do check_supernet_rules for
  newly created secondary rules.
- Improved secondary optimization: Use largest supernet in zone.
- Don't apply secondary optimization to network with ID-hosts.
  This could lead to unwanted permission if software client uses spoofed
  IP address.
- No longer generate reverse rules for ASA,VPN with no_crypto_filter
  ASA,VPN with no_crypto_filter attribute set, use ACL at cleartext interface.
  Hence no reverse rules are needed.
- Allow simple protocols in global:permit.
- Internally renamed attributes and exported global variables,
  e.g. %poliocies -> %services, srv -> prt.
- Removed unused syntax for host:id:user (without @domain)
- Rules using protocol with attribute no_check_supernet_rules 
  aren't checked for transient supernet rules.
- Changed default values for config options:    
  check_service_unknown_owner => 'warn',
  check_service_multi_owner => 'warn',
  Permit and ignore old options check_policy_multi_owner,
  check_policy_unknown_owner to ease migration.

3.010     2012-03-28 15:03:18 Europe/Berlin

- Syntax for aggregates is extended to have an optional ip/mask
  any:X = { link = network:Y; ip = i.i.i.i/n; }
  If no ip is given, it defaults to 0/0.
  This generates aggregated ACLs with ip/mask, 
  effectively allowing all matching networks to pass.
- Automatic group  network:[any:X]  holds all networks matching any:X 
  inside the security zone, where any:X is defined.
- Attribute 'route_hint' of network is changed to 'has_subnets'.
  This allows the network to have subnets.
  Networks with 'has_subnets' can now be used in rules and are allowed 
  to have hosts.
- Improvements in checks for missing rules on path:
  - checks are applied now to all rules having supernets 
    as source or destination.
  - checks for automatically generated reverse rules at stateless devices
    are left out, if there is some stateful managed device on path.
  - if only a single network matches in a zone, it is sufficient 
    to have a rule with this single network. 
    It is no longer required to use an aggregate with the same size 
    as in the original rule.
- The modifier 'no_check_supernet_rules' can be added to protocol definitions.
  This disables check for missing rules for rules having such a protocol.
- Redundant rules from networks in subnet relation are detected now 
  and a warning is given.
- Attribute 'owner' is inherited from a network to its subnets.
- Networks in subnet relation are checked to have consistent NAT definition.

3.009     2012-03-23 14:05:22 Europe/Berlin

- Added support for two or more networks behind EZVPN devices.
- Certificate name is stored now in attribute 'id' 
  of remote tunnel interface and now longer at the remote network.
  Old syntax is still suported.

3.008     2012-03-06 16:53:55 Europe/Berlin

- Added support for anyconnect clients of ASA 8.4.
- Added flag 'disabled' to disable a service.
- Copy raw files to output directory for better integration 
  with Netspoc-Approve.
- Check for unused raw files. 
  Check can be configured using option '-check_raw=0|1|warn'.
- Added option '-check_unused_protocols=0|1|warn'.
- Check overlapping ranges for consistent owner.
- Disabled old syntax 'policy:'.
  Old syntax can still be enabled using command line switch 'old_syntax'.
- Added option '-owner' to command 'print-group'.

3.007     2012-02-20 15:54:32 Europe/Berlin
- Print host NAT commands first if used together with dynamic NAT.
  Print host NAT for ASA 8.4 with line number 1.
- Allow simple protocol descriptions like 'tcp <port>' directly in rules and 
  protocolgroups now.
- Attribute 'type' of virtual interfaces is optional now. If omitted, 
  no code to permit the redunancy protocol is generated.
- New attribute 'subnet' for hosts as alternate syntax to define a range.
  Syntax is "subnet = ip/{prefix|mask}".
- Generalized reading of mask for network and nat.
  Added ip = i.i.i.i/m.m.m.m as valid syntax.
- Disabled old syntax srv, service, servicegroup.
  Old syntax can still be enabled using command line switch 'old_syntax'.
- Prepare migration of keyword 'policy' to 'service'.
  We will change 'policy:' to 'service:'. This version allows both
  keywords interchangeable.
- Fixed bug in parser which allowed accepted names like type:xx:name 
  by mistake.
- Fixed another occurence of bug #108480 in perl versions 5.14.*.

3.006     2012-02-06 14:12:09 Europe/Berlin
- Support new radius_attribute "authorization-required"
  for tunnel-group general-attributes.
- We will migrate 'service' to 'protocol', 'srv' to 'prt', 'servicegroup'
  to 'protocolgroup'. This version allows both keywords interchangeably.

3.005     2012-01-31 16:53:10 Europe/Berlin
- Fixed dynamic NAT for ASA 8.4, use range and host in out-objects.
- Support new radius_attributes 
  authorization-server-group, username-from-certificate 
  for tunnel-group general-attributes. 
- Fixed check for overlap of interface with subnet.
- Added workaround for bug #108480 of perl 5.14 series.

3.004     2012-01-24 18:22:13 Europe/Berlin
- Added support for changed NAT commands of ASA version 8.4.<|MERGE_RESOLUTION|>--- conflicted
+++ resolved
@@ -1,7 +1,3 @@
-<<<<<<< HEAD
-=======
-{{$NEXT}}
-
 3.024     2013-02-19 10:11:28 Europe/Berlin
 
 - Added attribute 'sub_owner' to service definition.
@@ -15,7 +11,6 @@
   X is not allowed to change the definition of S.
 - Removed support for model VPN3K (Cisco VPN 3000)
 
->>>>>>> 777ac5f4
 3.023     2013-02-04 16:34:46 Europe/Berlin
 
 - Better handling of unnumbered interface at managed device.
