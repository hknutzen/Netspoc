<<<<<<< HEAD
3.004     2012-01-24 18:22:13 Europe/Berlin
=======
{{$NEXT}}

3.005     2012-01-31 16:53:10 Europe/Berlin
- Fixed dynamic NAT for ASA 8.4, use range and host in out-objects.
- Support new radius_attributes 
  authorization-server-group, username-from-certificate 
  for tunnel-group general-attributes. 
- Fixed check for overlap of interface with subnet.
- Added workaround for bug #108480 of perl 5.14 series.
>>>>>>> 7ed2ea64

3.004     2012-01-24 18:22:13 Europe/Berlin
- Added support for changed NAT commands of ASA version 8.4.<|MERGE_RESOLUTION|>--- conflicted
+++ resolved
@@ -1,8 +1,3 @@
-<<<<<<< HEAD
-3.004     2012-01-24 18:22:13 Europe/Berlin
-=======
-{{$NEXT}}
-
 3.005     2012-01-31 16:53:10 Europe/Berlin
 - Fixed dynamic NAT for ASA 8.4, use range and host in out-objects.
 - Support new radius_attributes 
@@ -10,7 +5,6 @@
   for tunnel-group general-attributes. 
 - Fixed check for overlap of interface with subnet.
 - Added workaround for bug #108480 of perl 5.14 series.
->>>>>>> 7ed2ea64
 
 3.004     2012-01-24 18:22:13 Europe/Berlin
 - Added support for changed NAT commands of ASA version 8.4.