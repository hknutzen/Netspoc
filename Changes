<<<<<<< HEAD
=======
{{$NEXT}}

3.023     2013-02-04 16:34:46 Europe/Berlin

- Better handling of unnumbered interface at managed device.
- Fixed optimization of virtual loopback interfaces.
- Fixed more nondeterminism in generated code.

>>>>>>> 06006726
3.022     2013-01-17 11:58:31 Europe/Berlin

- Allow a single virtual interface.
- Added support for NX-OS
  - ACLs
  - object-groups
  - routing
  - VRF support
- no longer support syntax srv, policy, etc.
- no longer support syntax admin:xx 
- no longer generate icmp, http, telnet, ssh commands for ASA/PIX

3.021     2012-11-13 14:37:55 Europe/Berlin

- Use email address directly as admins / watchers attributes of owner.
  Old syntax with admin:xx is still supported.
- Support ASA as EZVPN client: model = ASA, EZVPN
  This assumes, that appropriate commands vpdn and vpnclient 
  have been configured manually.
- Allow virtual interface between managed and unmanaged router.
- Again fixed nondeterminism when printing host routes to physical interface 
  of XRRP group.

3.020     2012-10-30 11:51:32 Europe/Berlin

- When generating static routes for an interface of ASA with site-to-site VPN,
  the device needs an explicit route for each peer. 
  This has been implemented.
- Added support for NAT of tunneled IPSec traffic.
- No longer reject NAT for a network located inside the security zone 
  of a network with mask 0 (the Internet).
- New attribute 'alias' for owners.
  This is used to display an alternate / changed name in Netspoc-Web.
- If overlapping host ranges are added to a group, a warning is printed now.
- Joining of adjacent subnets didn't work in some cases. This has been fixed.
- Fixed check for duplicate id at different VPN interfaces.
- Fixed nondeterminism when printing host routes to physical interface 
  of XRRP group.

3.019     2012-09-20 11:02:33 Europe/Berlin

- No longer generate IPSec commands "isakmp identity", "isakmp nat-traversal"
- Removed option warn_pix_icmp_code. ICMP code is ignored silently now.
- Many consistency checks have been moved to an earlier phase 
  of the compilation process.
- Fixed some minor bugs.
- Added more test cases.

3.018     2012-08-15 14:22:45 Europe/Berlin

- Only check aggregates/supernets with mask = 0 for transient any rules.
- Get owner of zone at loopback interface from owner of interface.

3.017     2012-08-10 14:26:49 Europe/Berlin

- Fixed bug with multiple aggregates having same IP.

3.016     2012-08-09 15:43:38 Europe/Berlin

- Fixed parser for reading ip address in
  any:X = { link = network:Y; ip = i.i.i.i/n; }
- Optimize redundant port for iptables.
  This is necessary for cases where global optimization doesn't work
  because similar rules are applied to different objects which get the
  same IP from NAT.

3.015     2012-06-22 11:31:59 Europe/Berlin

- Introduced new attribute 'detailed_crypto_acl' for crypto definition.
  This changes generated crypto ACL at VPN hub from
    permit ip any <destination networks>
  to
    permit ip <used local networks> <destination networks>
  Used local networks are automatically derived from current filter rules.
  This attribute is only valid if remote device is unmanaged.
  It is used if "any" can't be configured at remote device.

3.014     2012-06-05 10:47:03 Europe/Berlin

- Fixed order of generated ACL from automatic group network:[area:X]
- No longer allow border of area at unmanaged interface
  having pathrestriction. Otherwise we get inconsistent owners 
  for zones having pathrestriction at unmanaged device.
- Introduced new attribute 'show_all' for owner.
  This is used in Netspoc-Web to have an owner which sees 
  the whole topology and all services. This attribute is only valid 
  for the owner of an area which spans the whole topology.
- Added check for useless pathrestriction at unmanaged interfaces.
- Minor bugfixes.

3.013     2012-05-15 11:04:49 Europe/Berlin

- Fixed bug with duplicate elements in object-groups.
  A pair of redundancy interfaces wasn't detected as identical
  - if these interfaces were loopback interfaces and
  - if the corresponding loopback network didn't have 
    any identical network from NAT or from aggregates.
- Fixed bug with missing networks in automatic group
  if security zone had pathrestriction at unmanaged device.
  Now, network:[any:X] holds all networks inside zone of any:X,
  regardless of pathrestrictions defined at unmanaged devices
  inside the zone.
- Removed recently introduced attribute 'subnet' for hosts.
  It should be replaced by real networks with attribute 'subnet_of'.
- Changed handling of security levels for ASA / PIX:
  - Introduced attribute 'security_level' at interface to 
    explicitly set the security level.
  - Derive security level if interface name is matching 
    'inside' or 'outside'. Previously it had to be equal.
  - No longer abort, if no security level is given, 
    but use value 50 as default.
  - Allow traffic between equal security levels.

3.012     2012-04-24 14:25:46 Europe/Berlin

- Fixed bug with no_in_acl together with crosslink.
  This fixes useless permit rules at interface with attribute 'no_in_acl'
  if a device had both 'no_in_acl' interface and crosslink interface.
  In this case, the crosslink interface now gets ougoing ACL with
  "permit ip any any".
- Two small fixes in check for use of hidden object in rule.
- Bug fix: Copy attribute "routing" to secondary interface.
  Otherwise static routes would be generated for interface with 
  dynamic routing enabled.

3.011     2012-04-23 13:11:16 Europe/Berlin

- Use largest supernet in zone for routing.
  Add largest supernet inside the zone, if available. This is needed,
  because we use the supernet in secondary optimization too. Moreover
  this reduces the number of routing entries. It isn't sufficient to
  solely use the supernet because network and supernet can have
  different next hops at end of path. For an aggregate, take all
  matching networks inside the zone. These are supernets by design.
- network:[<loopback-interface>] results in an interface now.
  The loopback network is never used. This fixes some ACLs.
- Relaxed check for types in intersection of group.
  Different types of objects are permitted in intersection now.
  But interface and auto-interface of same router are still rejected.
- Improved runtime of local optimization.
- Fixed secondary optimization: no longer use a network which has
  subnet in other zones. We must not change to network having subnet
  in other zone, because then we had to do check_supernet_rules for
  newly created secondary rules.
- Improved secondary optimization: Use largest supernet in zone.
- Don't apply secondary optimization to network with ID-hosts.
  This could lead to unwanted permission if software client uses spoofed
  IP address.
- No longer generate reverse rules for ASA,VPN with no_crypto_filter
  ASA,VPN with no_crypto_filter attribute set, use ACL at cleartext interface.
  Hence no reverse rules are needed.
- Allow simple protocols in global:permit.
- Internally renamed attributes and exported global variables,
  e.g. %poliocies -> %services, srv -> prt.
- Removed unused syntax for host:id:user (without @domain)
- Rules using protocol with attribute no_check_supernet_rules 
  aren't checked for transient supernet rules.
- Changed default values for config options:    
  check_service_unknown_owner => 'warn',
  check_service_multi_owner => 'warn',
  Permit and ignore old options check_policy_multi_owner,
  check_policy_unknown_owner to ease migration.

3.010     2012-03-28 15:03:18 Europe/Berlin

- Syntax for aggregates is extended to have an optional ip/mask
  any:X = { link = network:Y; ip = i.i.i.i/n; }
  If no ip is given, it defaults to 0/0.
  This generates aggregated ACLs with ip/mask, 
  effectively allowing all matching networks to pass.
- Automatic group  network:[any:X]  holds all networks matching any:X 
  inside the security zone, where any:X is defined.
- Attribute 'route_hint' of network is changed to 'has_subnets'.
  This allows the network to have subnets.
  Networks with 'has_subnets' can now be used in rules and are allowed 
  to have hosts.
- Improvements in checks for missing rules on path:
  - checks are applied now to all rules having supernets 
    as source or destination.
  - checks for automatically generated reverse rules at stateless devices
    are left out, if there is some stateful managed device on path.
  - if only a single network matches in a zone, it is sufficient 
    to have a rule with this single network. 
    It is no longer required to use an aggregate with the same size 
    as in the original rule.
- The modifier 'no_check_supernet_rules' can be added to protocol definitions.
  This disables check for missing rules for rules having such a protocol.
- Redundant rules from networks in subnet relation are detected now 
  and a warning is given.
- Attribute 'owner' is inherited from a network to its subnets.
- Networks in subnet relation are checked to have consistent NAT definition.

3.009     2012-03-23 14:05:22 Europe/Berlin

- Added support for two or more networks behind EZVPN devices.
- Certificate name is stored now in attribute 'id' 
  of remote tunnel interface and now longer at the remote network.
  Old syntax is still suported.

3.008     2012-03-06 16:53:55 Europe/Berlin

- Added support for anyconnect clients of ASA 8.4.
- Added flag 'disabled' to disable a service.
- Copy raw files to output directory for better integration 
  with Netspoc-Approve.
- Check for unused raw files. 
  Check can be configured using option '-check_raw=0|1|warn'.
- Added option '-check_unused_protocols=0|1|warn'.
- Check overlapping ranges for consistent owner.
- Disabled old syntax 'policy:'.
  Old syntax can still be enabled using command line switch 'old_syntax'.
- Added option '-owner' to command 'print-group'.

3.007     2012-02-20 15:54:32 Europe/Berlin
- Print host NAT commands first if used together with dynamic NAT.
  Print host NAT for ASA 8.4 with line number 1.
- Allow simple protocol descriptions like 'tcp <port>' directly in rules and 
  protocolgroups now.
- Attribute 'type' of virtual interfaces is optional now. If omitted, 
  no code to permit the redunancy protocol is generated.
- New attribute 'subnet' for hosts as alternate syntax to define a range.
  Syntax is "subnet = ip/{prefix|mask}".
- Generalized reading of mask for network and nat.
  Added ip = i.i.i.i/m.m.m.m as valid syntax.
- Disabled old syntax srv, service, servicegroup.
  Old syntax can still be enabled using command line switch 'old_syntax'.
- Prepare migration of keyword 'policy' to 'service'.
  We will change 'policy:' to 'service:'. This version allows both
  keywords interchangeable.
- Fixed bug in parser which allowed accepted names like type:xx:name 
  by mistake.
- Fixed another occurence of bug #108480 in perl versions 5.14.*.

3.006     2012-02-06 14:12:09 Europe/Berlin
- Support new radius_attribute "authorization-required"
  for tunnel-group general-attributes.
- We will migrate 'service' to 'protocol', 'srv' to 'prt', 'servicegroup'
  to 'protocolgroup'. This version allows both keywords interchangeably.

3.005     2012-01-31 16:53:10 Europe/Berlin
- Fixed dynamic NAT for ASA 8.4, use range and host in out-objects.
- Support new radius_attributes 
  authorization-server-group, username-from-certificate 
  for tunnel-group general-attributes. 
- Fixed check for overlap of interface with subnet.
- Added workaround for bug #108480 of perl 5.14 series.

3.004     2012-01-24 18:22:13 Europe/Berlin
- Added support for changed NAT commands of ASA version 8.4.<|MERGE_RESOLUTION|>--- conflicted
+++ resolved
@@ -1,14 +1,9 @@
-<<<<<<< HEAD
-=======
-{{$NEXT}}
-
 3.023     2013-02-04 16:34:46 Europe/Berlin
 
 - Better handling of unnumbered interface at managed device.
 - Fixed optimization of virtual loopback interfaces.
 - Fixed more nondeterminism in generated code.
 
->>>>>>> 06006726
 3.022     2013-01-17 11:58:31 Europe/Berlin
 
 - Allow a single virtual interface.
