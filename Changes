--- conflicted
+++ resolved
@@ -1,7 +1,3 @@
-<<<<<<< HEAD
-=======
-{{$NEXT}}
-
 3.019     2012-09-20 11:02:33 Europe/Berlin
 
 - No longer generate IPSec commands "isakmp identity", "isakmp nat-traversal"
@@ -11,7 +7,6 @@
 - Fixed some minor bugs.
 - Added more test cases.
 
->>>>>>> 3be5ae96
 3.018     2012-08-15 14:22:45 Europe/Berlin
 
 - Only check aggregates/supernets with mask = 0 for transient any rules.
