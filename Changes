--- conflicted
+++ resolved
@@ -1,7 +1,3 @@
-<<<<<<< HEAD
-=======
-{{$NEXT}}
-
 3.012     2012-04-24 14:25:46 Europe/Berlin
 
 - Fixed bug with no_in_acl together with crosslink.
@@ -14,7 +10,6 @@
   Otherwise static routes would be generated for interface with 
   dynamic routing enabled.
 
->>>>>>> b7a20ae4
 3.011     2012-04-23 13:11:16 Europe/Berlin
 
 - Use largest supernet in zone for routing.
