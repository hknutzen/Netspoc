--- conflicted
+++ resolved
@@ -1,7 +1,3 @@
-<<<<<<< HEAD
-=======
-{{$NEXT}}
-
 3.014     2012-06-05 10:47:03 Europe/Berlin
 
 - Fixed order of generated ACL from automatic group network:[area:X]
@@ -15,7 +11,6 @@
 - Added check for useless pathrestriction at unmanaged interfaces.
 - Minor bugfixes.
 
->>>>>>> f821ba05
 3.013     2012-05-15 11:04:49 Europe/Berlin
 
 - Fixed bug with duplicate elements in object-groups.
