<<<<<<< HEAD
=======
{{$NEXT}}

3.018     2012-08-15 14:22:45 Europe/Berlin

- Only check aggregates/supernets with mask = 0 for transient any rules.
- Get owner of zone at loopback interface from owner of interface.

>>>>>>> bf76301f
3.017     2012-08-10 14:26:49 Europe/Berlin

- Fixed bug with multiple aggregates having same IP.

3.016     2012-08-09 15:43:38 Europe/Berlin

- Fixed parser for reading ip address in
  any:X = { link = network:Y; ip = i.i.i.i/n; }
- Optimize redundant port for iptables.
  This is necessary for cases where global optimization doesn't work
  because similar rules are applied to different objects which get the
  same IP from NAT.

3.015     2012-06-22 11:31:59 Europe/Berlin

- Introduced new attribute 'detailed_crypto_acl' for crypto definition.
  This changes generated crypto ACL at VPN hub from
    permit ip any <destination networks>
  to
    permit ip <used local networks> <destination networks>
  Used local networks are automatically derived from current filter rules.
  This attribute is only valid if remote device is unmanaged.
  It is used if "any" can't be configured at remote device.

3.014     2012-06-05 10:47:03 Europe/Berlin

- Fixed order of generated ACL from automatic group network:[area:X]
- No longer allow border of area at unmanaged interface
  having pathrestriction. Otherwise we get inconsistent owners 
  for zones having pathrestriction at unmanaged device.
- Introduced new attribute 'show_all' for owner.
  This is used in Netspoc-Web to have an owner which sees 
  the whole topology and all services. This attribute is only valid 
  for the owner of an area which spans the whole topology.
- Added check for useless pathrestriction at unmanaged interfaces.
- Minor bugfixes.

3.013     2012-05-15 11:04:49 Europe/Berlin

- Fixed bug with duplicate elements in object-groups.
  A pair of redundancy interfaces wasn't detected as identical
  - if these interfaces were loopback interfaces and
  - if the corresponding loopback network didn't have 
    any identical network from NAT or from aggregates.
- Fixed bug with missing networks in automatic group
  if security zone had pathrestriction at unmanaged device.
  Now, network:[any:X] holds all networks inside zone of any:X,
  regardless of pathrestrictions defined at unmanaged devices
  inside the zone.
- Removed recently introduced attribute 'subnet' for hosts.
  It should be replaced by real networks with attribute 'subnet_of'.
- Changed handling of security levels for ASA / PIX:
  - Introduced attribute 'security_level' at interface to 
    explicitly set the security level.
  - Derive security level if interface name is matching 
    'inside' or 'outside'. Previously it had to be equal.
  - No longer abort, if no security level is given, 
    but use value 50 as default.
  - Allow traffic between equal security levels.

3.012     2012-04-24 14:25:46 Europe/Berlin

- Fixed bug with no_in_acl together with crosslink.
  This fixes useless permit rules at interface with attribute 'no_in_acl'
  if a device had both 'no_in_acl' interface and crosslink interface.
  In this case, the crosslink interface now gets ougoing ACL with
  "permit ip any any".
- Two small fixes in check for use of hidden object in rule.
- Bug fix: Copy attribute "routing" to secondary interface.
  Otherwise static routes would be generated for interface with 
  dynamic routing enabled.

3.011     2012-04-23 13:11:16 Europe/Berlin

- Use largest supernet in zone for routing.
  Add largest supernet inside the zone, if available. This is needed,
  because we use the supernet in secondary optimization too. Moreover
  this reduces the number of routing entries. It isn't sufficient to
  solely use the supernet because network and supernet can have
  different next hops at end of path. For an aggregate, take all
  matching networks inside the zone. These are supernets by design.
- network:[<loopback-interface>] results in an interface now.
  The loopback network is never used. This fixes some ACLs.
- Relaxed check for types in intersection of group.
  Different types of objects are permitted in intersection now.
  But interface and auto-interface of same router are still rejected.
- Improved runtime of local optimization.
- Fixed secondary optimization: no longer use a network which has
  subnet in other zones. We must not change to network having subnet
  in other zone, because then we had to do check_supernet_rules for
  newly created secondary rules.
- Improved secondary optimization: Use largest supernet in zone.
- Don't apply secondary optimization to network with ID-hosts.
  This could lead to unwanted permission if software client uses spoofed
  IP address.
- No longer generate reverse rules for ASA,VPN with no_crypto_filter
  ASA,VPN with no_crypto_filter attribute set, use ACL at cleartext interface.
  Hence no reverse rules are needed.
- Allow simple protocols in global:permit.
- Internally renamed attributes and exported global variables,
  e.g. %poliocies -> %services, srv -> prt.
- Removed unused syntax for host:id:user (without @domain)
- Rules using protocol with attribute no_check_supernet_rules 
  aren't checked for transient supernet rules.
- Changed default values for config options:    
  check_service_unknown_owner => 'warn',
  check_service_multi_owner => 'warn',
  Permit and ignore old options check_policy_multi_owner,
  check_policy_unknown_owner to ease migration.

3.010     2012-03-28 15:03:18 Europe/Berlin

- Syntax for aggregates is extended to have an optional ip/mask
  any:X = { link = network:Y; ip = i.i.i.i/n; }
  If no ip is given, it defaults to 0/0.
  This generates aggregated ACLs with ip/mask, 
  effectively allowing all matching networks to pass.
- Automatic group  network:[any:X]  holds all networks matching any:X 
  inside the security zone, where any:X is defined.
- Attribute 'route_hint' of network is changed to 'has_subnets'.
  This allows the network to have subnets.
  Networks with 'has_subnets' can now be used in rules and are allowed 
  to have hosts.
- Improvements in checks for missing rules on path:
  - checks are applied now to all rules having supernets 
    as source or destination.
  - checks for automatically generated reverse rules at stateless devices
    are left out, if there is some stateful managed device on path.
  - if only a single network matches in a zone, it is sufficient 
    to have a rule with this single network. 
    It is no longer required to use an aggregate with the same size 
    as in the original rule.
- The modifier 'no_check_supernet_rules' can be added to protocol definitions.
  This disables check for missing rules for rules having such a protocol.
- Redundant rules from networks in subnet relation are detected now 
  and a warning is given.
- Attribute 'owner' is inherited from a network to its subnets.
- Networks in subnet relation are checked to have consistent NAT definition.

3.009     2012-03-23 14:05:22 Europe/Berlin

- Added support for two or more networks behind EZVPN devices.
- Certificate name is stored now in attribute 'id' 
  of remote tunnel interface and now longer at the remote network.
  Old syntax is still suported.

3.008     2012-03-06 16:53:55 Europe/Berlin

- Added support for anyconnect clients of ASA 8.4.
- Added flag 'disabled' to disable a service.
- Copy raw files to output directory for better integration 
  with Netspoc-Approve.
- Check for unused raw files. 
  Check can be configured using option '-check_raw=0|1|warn'.
- Added option '-check_unused_protocols=0|1|warn'.
- Check overlapping ranges for consistent owner.
- Disabled old syntax 'policy:'.
  Old syntax can still be enabled using command line switch 'old_syntax'.
- Added option '-owner' to command 'print-group'.

3.007     2012-02-20 15:54:32 Europe/Berlin
- Print host NAT commands first if used together with dynamic NAT.
  Print host NAT for ASA 8.4 with line number 1.
- Allow simple protocol descriptions like 'tcp <port>' directly in rules and 
  protocolgroups now.
- Attribute 'type' of virtual interfaces is optional now. If omitted, 
  no code to permit the redunancy protocol is generated.
- New attribute 'subnet' for hosts as alternate syntax to define a range.
  Syntax is "subnet = ip/{prefix|mask}".
- Generalized reading of mask for network and nat.
  Added ip = i.i.i.i/m.m.m.m as valid syntax.
- Disabled old syntax srv, service, servicegroup.
  Old syntax can still be enabled using command line switch 'old_syntax'.
- Prepare migration of keyword 'policy' to 'service'.
  We will change 'policy:' to 'service:'. This version allows both
  keywords interchangeable.
- Fixed bug in parser which allowed accepted names like type:xx:name 
  by mistake.
- Fixed another occurence of bug #108480 in perl versions 5.14.*.

3.006     2012-02-06 14:12:09 Europe/Berlin
- Support new radius_attribute "authorization-required"
  for tunnel-group general-attributes.
- We will migrate 'service' to 'protocol', 'srv' to 'prt', 'servicegroup'
  to 'protocolgroup'. This version allows both keywords interchangeably.

3.005     2012-01-31 16:53:10 Europe/Berlin
- Fixed dynamic NAT for ASA 8.4, use range and host in out-objects.
- Support new radius_attributes 
  authorization-server-group, username-from-certificate 
  for tunnel-group general-attributes. 
- Fixed check for overlap of interface with subnet.
- Added workaround for bug #108480 of perl 5.14 series.

3.004     2012-01-24 18:22:13 Europe/Berlin
- Added support for changed NAT commands of ASA version 8.4.<|MERGE_RESOLUTION|>--- conflicted
+++ resolved
@@ -1,13 +1,8 @@
-<<<<<<< HEAD
-=======
-{{$NEXT}}
-
 3.018     2012-08-15 14:22:45 Europe/Berlin
 
 - Only check aggregates/supernets with mask = 0 for transient any rules.
 - Get owner of zone at loopback interface from owner of interface.
 
->>>>>>> bf76301f
 3.017     2012-08-10 14:26:49 Europe/Berlin
 
 - Fixed bug with multiple aggregates having same IP.
