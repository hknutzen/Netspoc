<<<<<<< HEAD
=======
{{$NEXT}}

3.007     2012-02-20 15:54:32 Europe/Berlin
- Print host NAT first if used together with dynamic NAT.
  Print host NAT for ASA 8.4 with line number 1.
- Allow simple protocol descriptions like 'tcp <port>' directly in rules and 
  protocolgroups now.
- Attribute 'type' of virtual interfaces is optional now. If omitted, 
  no code to permit the redunancy protocol is generated.
- New attribute 'subnet' for hosts as alternate syntax to define a range.
  Syntax is "subnet = ip/{prefix|mask}".
- Generalized reading of mask for network and nat.
  Added ip = i.i.i.i/m.m.m.m as valid syntax.
- Disabled old syntax srv, service, servicegroup.
  Old syntax can still be enabled using command line switch 'old_syntax'.
- Prepare migration of keyword 'policy' to 'service'.
  We will change 'policy:' to 'service:'. This version allows both
  keywords interchangeable.
- Fixed bug in parser which allowed accepted names like type:xx:name 
  by mistake.
- Fixed another occurence of bug #108480 in perl versions 5.14.*.

>>>>>>> ad10b877
3.006     2012-02-06 14:12:09 Europe/Berlin
- Support new radius_attribute "authorization-required"
  for tunnel-group general-attributes.
- We will migrate 'service' to 'protocol', 'srv' to 'prt', 'servicegroup'
  to 'protocolgroup'. This version allows both keywords interchangeably.

3.005     2012-01-31 16:53:10 Europe/Berlin
- Fixed dynamic NAT for ASA 8.4, use range and host in out-objects.
- Support new radius_attributes 
  authorization-server-group, username-from-certificate 
  for tunnel-group general-attributes. 
- Fixed check for overlap of interface with subnet.
- Added workaround for bug #108480 of perl 5.14 series.

3.004     2012-01-24 18:22:13 Europe/Berlin
- Added support for changed NAT commands of ASA version 8.4.<|MERGE_RESOLUTION|>--- conflicted
+++ resolved
@@ -1,7 +1,3 @@
-<<<<<<< HEAD
-=======
-{{$NEXT}}
-
 3.007     2012-02-20 15:54:32 Europe/Berlin
 - Print host NAT first if used together with dynamic NAT.
   Print host NAT for ASA 8.4 with line number 1.
@@ -22,7 +18,6 @@
   by mistake.
 - Fixed another occurence of bug #108480 in perl versions 5.14.*.
 
->>>>>>> ad10b877
 3.006     2012-02-06 14:12:09 Europe/Berlin
 - Support new radius_attribute "authorization-required"
   for tunnel-group general-attributes.
