--- conflicted
+++ resolved
@@ -1,12 +1,7 @@
-<<<<<<< HEAD
-=======
-{{$NEXT}}
-
 3.027     2013-03-25 13:07:19 Europe/Berlin
 
 - Fixed minor bug: Prevent deep recursion in set_zone1 and set_zone_cluster.
 
->>>>>>> f886c98d
 3.026     2013-03-08 11:49:38 Europe/Berlin
 
 - Fixed minor bug: Handle only managed routers of a VRF.
