--- conflicted
+++ resolved
@@ -1,14 +1,9 @@
-<<<<<<< HEAD
-=======
-{{$NEXT}}
-
 3.006     2012-02-06 14:12:09 Europe/Berlin
 - Support new radius_attribute "authorization-required"
   for tunnel-group general-attributes.
 - We will migrate 'service' to 'protocol', 'srv' to 'prt', 'servicegroup'
   to 'protocolgroup'. This version allows both keywords interchangeably.
 
->>>>>>> 74a2fc4f
 3.005     2012-01-31 16:53:10 Europe/Berlin
 - Fixed dynamic NAT for ASA 8.4, use range and host in out-objects.
 - Support new radius_attributes 
