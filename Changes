<<<<<<< HEAD
=======
{{$NEXT}}

3.022     2013-01-17 11:58:31 Europe/Berlin

- Allow a single virtual interface.
- Added support for NX-OS
  - ACLs
  - object-groups
  - routing
  - VRF support
- no longer support syntax srv, policy, etc.
- no longer support syntax admin:xx 

>>>>>>> 34f8805b
3.021     2012-11-13 14:37:55 Europe/Berlin

- Use email address directly as admins / watchers attributes of owner.
  Old syntax with admin:xx is still supported.
- Support ASA as EZVPN client: model = ASA, EZVPN
  This assumes, that appropriate commands vpdn and vpnclient 
  have been configured manually.
- Allow virtual interface between managed and unmanaged router.
- Again fixed nondeterminism when printing host routes to physical interface 
  of XRRP group.

3.020     2012-10-30 11:51:32 Europe/Berlin

- When generating static routes for an interface of ASA with site-to-site VPN,
  the device needs an explicit route for each peer. 
  This has been implemented.
- Added support for NAT of tunneled IPSec traffic.
- No longer reject NAT for a network located inside the security zone 
  of a network with mask 0 (the Internet).
- New attribute 'alias' for owners.
  This is used to display an alternate / changed name in Netspoc-Web.
- If overlapping host ranges are added to a group, a warning is printed now.
- Joining of adjacent subnets didn't work in some cases. This has been fixed.
- Fixed check for duplicate id at different VPN interfaces.
- Fixed nondeterminism when printing host routes to physical interface 
  of XRRP group.

3.019     2012-09-20 11:02:33 Europe/Berlin

- No longer generate IPSec commands "isakmp identity", "isakmp nat-traversal"
- Removed option warn_pix_icmp_code. ICMP code is ignored silently now.
- Many consistency checks have been moved to an earlier phase 
  of the compilation process.
- Fixed some minor bugs.
- Added more test cases.

3.018     2012-08-15 14:22:45 Europe/Berlin

- Only check aggregates/supernets with mask = 0 for transient any rules.
- Get owner of zone at loopback interface from owner of interface.

3.017     2012-08-10 14:26:49 Europe/Berlin

- Fixed bug with multiple aggregates having same IP.

3.016     2012-08-09 15:43:38 Europe/Berlin

- Fixed parser for reading ip address in
  any:X = { link = network:Y; ip = i.i.i.i/n; }
- Optimize redundant port for iptables.
  This is necessary for cases where global optimization doesn't work
  because similar rules are applied to different objects which get the
  same IP from NAT.

3.015     2012-06-22 11:31:59 Europe/Berlin

- Introduced new attribute 'detailed_crypto_acl' for crypto definition.
  This changes generated crypto ACL at VPN hub from
    permit ip any <destination networks>
  to
    permit ip <used local networks> <destination networks>
  Used local networks are automatically derived from current filter rules.
  This attribute is only valid if remote device is unmanaged.
  It is used if "any" can't be configured at remote device.

3.014     2012-06-05 10:47:03 Europe/Berlin

- Fixed order of generated ACL from automatic group network:[area:X]
- No longer allow border of area at unmanaged interface
  having pathrestriction. Otherwise we get inconsistent owners 
  for zones having pathrestriction at unmanaged device.
- Introduced new attribute 'show_all' for owner.
  This is used in Netspoc-Web to have an owner which sees 
  the whole topology and all services. This attribute is only valid 
  for the owner of an area which spans the whole topology.
- Added check for useless pathrestriction at unmanaged interfaces.
- Minor bugfixes.

3.013     2012-05-15 11:04:49 Europe/Berlin

- Fixed bug with duplicate elements in object-groups.
  A pair of redundancy interfaces wasn't detected as identical
  - if these interfaces were loopback interfaces and
  - if the corresponding loopback network didn't have 
    any identical network from NAT or from aggregates.
- Fixed bug with missing networks in automatic group
  if security zone had pathrestriction at unmanaged device.
  Now, network:[any:X] holds all networks inside zone of any:X,
  regardless of pathrestrictions defined at unmanaged devices
  inside the zone.
- Removed recently introduced attribute 'subnet' for hosts.
  It should be replaced by real networks with attribute 'subnet_of'.
- Changed handling of security levels for ASA / PIX:
  - Introduced attribute 'security_level' at interface to 
    explicitly set the security level.
  - Derive security level if interface name is matching 
    'inside' or 'outside'. Previously it had to be equal.
  - No longer abort, if no security level is given, 
    but use value 50 as default.
  - Allow traffic between equal security levels.

3.012     2012-04-24 14:25:46 Europe/Berlin

- Fixed bug with no_in_acl together with crosslink.
  This fixes useless permit rules at interface with attribute 'no_in_acl'
  if a device had both 'no_in_acl' interface and crosslink interface.
  In this case, the crosslink interface now gets ougoing ACL with
  "permit ip any any".
- Two small fixes in check for use of hidden object in rule.
- Bug fix: Copy attribute "routing" to secondary interface.
  Otherwise static routes would be generated for interface with 
  dynamic routing enabled.

3.011     2012-04-23 13:11:16 Europe/Berlin

- Use largest supernet in zone for routing.
  Add largest supernet inside the zone, if available. This is needed,
  because we use the supernet in secondary optimization too. Moreover
  this reduces the number of routing entries. It isn't sufficient to
  solely use the supernet because network and supernet can have
  different next hops at end of path. For an aggregate, take all
  matching networks inside the zone. These are supernets by design.
- network:[<loopback-interface>] results in an interface now.
  The loopback network is never used. This fixes some ACLs.
- Relaxed check for types in intersection of group.
  Different types of objects are permitted in intersection now.
  But interface and auto-interface of same router are still rejected.
- Improved runtime of local optimization.
- Fixed secondary optimization: no longer use a network which has
  subnet in other zones. We must not change to network having subnet
  in other zone, because then we had to do check_supernet_rules for
  newly created secondary rules.
- Improved secondary optimization: Use largest supernet in zone.
- Don't apply secondary optimization to network with ID-hosts.
  This could lead to unwanted permission if software client uses spoofed
  IP address.
- No longer generate reverse rules for ASA,VPN with no_crypto_filter
  ASA,VPN with no_crypto_filter attribute set, use ACL at cleartext interface.
  Hence no reverse rules are needed.
- Allow simple protocols in global:permit.
- Internally renamed attributes and exported global variables,
  e.g. %poliocies -> %services, srv -> prt.
- Removed unused syntax for host:id:user (without @domain)
- Rules using protocol with attribute no_check_supernet_rules 
  aren't checked for transient supernet rules.
- Changed default values for config options:    
  check_service_unknown_owner => 'warn',
  check_service_multi_owner => 'warn',
  Permit and ignore old options check_policy_multi_owner,
  check_policy_unknown_owner to ease migration.

3.010     2012-03-28 15:03:18 Europe/Berlin

- Syntax for aggregates is extended to have an optional ip/mask
  any:X = { link = network:Y; ip = i.i.i.i/n; }
  If no ip is given, it defaults to 0/0.
  This generates aggregated ACLs with ip/mask, 
  effectively allowing all matching networks to pass.
- Automatic group  network:[any:X]  holds all networks matching any:X 
  inside the security zone, where any:X is defined.
- Attribute 'route_hint' of network is changed to 'has_subnets'.
  This allows the network to have subnets.
  Networks with 'has_subnets' can now be used in rules and are allowed 
  to have hosts.
- Improvements in checks for missing rules on path:
  - checks are applied now to all rules having supernets 
    as source or destination.
  - checks for automatically generated reverse rules at stateless devices
    are left out, if there is some stateful managed device on path.
  - if only a single network matches in a zone, it is sufficient 
    to have a rule with this single network. 
    It is no longer required to use an aggregate with the same size 
    as in the original rule.
- The modifier 'no_check_supernet_rules' can be added to protocol definitions.
  This disables check for missing rules for rules having such a protocol.
- Redundant rules from networks in subnet relation are detected now 
  and a warning is given.
- Attribute 'owner' is inherited from a network to its subnets.
- Networks in subnet relation are checked to have consistent NAT definition.

3.009     2012-03-23 14:05:22 Europe/Berlin

- Added support for two or more networks behind EZVPN devices.
- Certificate name is stored now in attribute 'id' 
  of remote tunnel interface and now longer at the remote network.
  Old syntax is still suported.

3.008     2012-03-06 16:53:55 Europe/Berlin

- Added support for anyconnect clients of ASA 8.4.
- Added flag 'disabled' to disable a service.
- Copy raw files to output directory for better integration 
  with Netspoc-Approve.
- Check for unused raw files. 
  Check can be configured using option '-check_raw=0|1|warn'.
- Added option '-check_unused_protocols=0|1|warn'.
- Check overlapping ranges for consistent owner.
- Disabled old syntax 'policy:'.
  Old syntax can still be enabled using command line switch 'old_syntax'.
- Added option '-owner' to command 'print-group'.

3.007     2012-02-20 15:54:32 Europe/Berlin
- Print host NAT commands first if used together with dynamic NAT.
  Print host NAT for ASA 8.4 with line number 1.
- Allow simple protocol descriptions like 'tcp <port>' directly in rules and 
  protocolgroups now.
- Attribute 'type' of virtual interfaces is optional now. If omitted, 
  no code to permit the redunancy protocol is generated.
- New attribute 'subnet' for hosts as alternate syntax to define a range.
  Syntax is "subnet = ip/{prefix|mask}".
- Generalized reading of mask for network and nat.
  Added ip = i.i.i.i/m.m.m.m as valid syntax.
- Disabled old syntax srv, service, servicegroup.
  Old syntax can still be enabled using command line switch 'old_syntax'.
- Prepare migration of keyword 'policy' to 'service'.
  We will change 'policy:' to 'service:'. This version allows both
  keywords interchangeable.
- Fixed bug in parser which allowed accepted names like type:xx:name 
  by mistake.
- Fixed another occurence of bug #108480 in perl versions 5.14.*.

3.006     2012-02-06 14:12:09 Europe/Berlin
- Support new radius_attribute "authorization-required"
  for tunnel-group general-attributes.
- We will migrate 'service' to 'protocol', 'srv' to 'prt', 'servicegroup'
  to 'protocolgroup'. This version allows both keywords interchangeably.

3.005     2012-01-31 16:53:10 Europe/Berlin
- Fixed dynamic NAT for ASA 8.4, use range and host in out-objects.
- Support new radius_attributes 
  authorization-server-group, username-from-certificate 
  for tunnel-group general-attributes. 
- Fixed check for overlap of interface with subnet.
- Added workaround for bug #108480 of perl 5.14 series.

3.004     2012-01-24 18:22:13 Europe/Berlin
- Added support for changed NAT commands of ASA version 8.4.<|MERGE_RESOLUTION|>--- conflicted
+++ resolved
@@ -1,7 +1,3 @@
-<<<<<<< HEAD
-=======
-{{$NEXT}}
-
 3.022     2013-01-17 11:58:31 Europe/Berlin
 
 - Allow a single virtual interface.
@@ -13,7 +9,6 @@
 - no longer support syntax srv, policy, etc.
 - no longer support syntax admin:xx 
 
->>>>>>> 34f8805b
 3.021     2012-11-13 14:37:55 Europe/Berlin
 
 - Use email address directly as admins / watchers attributes of owner.
