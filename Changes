--- conflicted
+++ resolved
@@ -1,7 +1,3 @@
-<<<<<<< HEAD
-=======
-{{$NEXT}}
-
 3.015     2012-06-22 11:31:59 Europe/Berlin
 
 - Introduced new attribute 'detailed_crypto_acl' for crypto definition.
@@ -13,7 +9,6 @@
   This attribute is only valid if remote device is unmanaged.
   It is used if "any" can't be configured at remote device.
 
->>>>>>> f0c2ed42
 3.014     2012-06-05 10:47:03 Europe/Berlin
 
 - Fixed order of generated ACL from automatic group network:[area:X]
