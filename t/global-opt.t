--- conflicted
+++ resolved
@@ -139,7 +139,6 @@
 test_err($title, $in, $out);
 
 ############################################################
-<<<<<<< HEAD
 $title = 'Relation between src and dst ranges';
 ############################################################
 # p1 < p2 and p1 < p3
@@ -159,7 +158,20 @@
 service:t1 = {
   user = network:n1;
   permit src = user; dst = network:n2; prt = protocol:p1, protocol:p2, protocol:p3;
-=======
+}
+END
+
+$out = <<'END';
+Warning: Redundant rules in service:t1 compared to service:t1:
+  permit src=network:n1; dst=network:n2; prt=protocol:p1; of service:t1
+< permit src=network:n1; dst=network:n2; prt=protocol:p3; of service:t1
+  permit src=network:n1; dst=network:n2; prt=protocol:p1; of service:t1
+< permit src=network:n1; dst=network:n2; prt=protocol:p2; of service:t1
+END
+
+test_err($title, $in, $out);
+
+############################################################
 $title = 'Range spans whole network';
 ############################################################
 
@@ -193,24 +205,15 @@
 service:test2 = {
  user = host:range;
  permit src = user; dst = network:n2; prt = tcp 80-90;
->>>>>>> b9f27faa
 }
 END
 
 $out = <<'END';
-<<<<<<< HEAD
-Warning: Redundant rules in service:t1 compared to service:t1:
-  permit src=network:n1; dst=network:n2; prt=protocol:p1; of service:t1
-< permit src=network:n1; dst=network:n2; prt=protocol:p3; of service:t1
-  permit src=network:n1; dst=network:n2; prt=protocol:p1; of service:t1
-< permit src=network:n1; dst=network:n2; prt=protocol:p2; of service:t1
-=======
 Warning: Use network:n1 instead of host:range
  because both have identical address
 Warning: Redundant rules in service:test1 compared to service:test2:
   permit src=network:n1; dst=network:n2; prt=tcp 80; of service:test1
 < permit src=network:n1; dst=network:n2; prt=tcp 80-90; of service:test2
->>>>>>> b9f27faa
 END
 
 test_err($title, $in, $out);
